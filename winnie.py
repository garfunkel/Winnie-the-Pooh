#!/usr/bin/env python3

"""
Generates articles in the style of the CCP's hilarious Global Times website.
"""
import sys, os, re, lzma, statistics, random, math, json
from argparse import ArgumentParser

# For pulling apart their stupid website.
from scrapy.selector import Selector

# For extracting HTML content into text.
import html2text

"""
Default for phrase state size.
Higher state size = greater accuracy of generated sentences, with lower creativity.
Lower state size = lower accuracy of generated sentences, with more creativity.
"""
DEFAULT_MARKOV_TITLE_STATE_SIZE = 2
DEFAULT_MARKOV_BODY_STATE_SIZE = 3

"""
Default name for the database to use when generating articles.
"""
DEFAULT_DATABASE_NAME = "default"

"""
spaCy NLP pipeline wheel filename
"""
SPACY_NLP_MODEL = "en_core_web_trf"

"""
Global regular expressions for various operations.
"""
RE_VALID_HTML_FILE = re.compile(r".*\.s?html?")
RE_PARAGRAPH_SPLIT = re.compile(r"\s*\n\s*\n\s*")
RE_PHRASE_SPLIT = re.compile(r"(?<=[^A-Z].[.?]) +(?=[A-Z])")
RE_HTML_TO_REMOVE = [
	re.compile(r"<p\s*[^>]*style\s*=.*</p>", re.MULTILINE | re.IGNORECASE),
	re.compile(r"<br>\s*Global Times\s*<br>", re.IGNORECASE),
	re.compile(r"[‹|›]")
]

"""
Utility class to hide writes to stdout.
"""
class HiddenStdout:
    def __enter__(self):
        self._original_stdout = sys.stdout
        sys.stdout = open(os.devnull, 'w')

    def __exit__(self, exc_type, exc_val, exc_tb):
        sys.stdout.close()
        sys.stdout = self._original_stdout

"""
Class for information relating to the value of a markov link.
"""
class MarkovValue(dict):
	def __init__(self, article_id):
		self.head_count = 0
		self.tail_count = 0
		self.article_id = article_id

	def add_head(self):
		self.head_count += 1

	def add_tail(self):
		self.tail_count += 1

"""
Simple class for Markov compilation and generation.

Can handle article titles and body sentences. Is also able to correctly determine validity of inserted quotations.
"""
class MarkovChain(object):
	def __init__(self, state_size):
		self.state_size = state_size
		self.words = {}
		self.word_counts = []
		self.word_counts_mean = 0
		self.word_counts_std_dev = 0
		self.paragraph_counts = []
		self.paragraph_counts_mean = 0
		self.paragraph_counts_std_dev = 0
		self.paragraph_phrase_counts = []
		self.paragraph_phrase_counts_mean = 0
		self.paragraph_phrase_counts_std_dev = 0
		self.phrase_word_counts = []
		self.phrase_word_counts_mean = 0
		self.phrase_word_counts_std_dev = 0
		self.shortest_phrase = 0
		self.article_keywords = {}

	"""
	Generate how many paragraphs should be generated based on the compiled content.
	"""
	def generate_num_paragraphs(self):
		return round(max(1, random.gauss(self.paragraph_counts_mean, self.paragraph_counts_std_dev)))

	"""
	Generate how many phrases should exist in a paragraph based on the compiled content.
	"""
	def generate_num_paragraph_phrases(self):
		return round(max(1, random.gauss(self.paragraph_phrase_counts_mean, self.paragraph_phrase_counts_std_dev)))

	"""
	Generate how many words should exist in a phrase based on the compiled content.
	"""
	def generate_num_phrase_words(self):
		return round(max(1, random.gauss(self.phrase_word_counts_mean, self.phrase_word_counts_std_dev)))

	"""
	Feed words into a simple stack to determine if all quote marks are valid.
	"""
	def validate_quote_stack(self, words):
		stack = 0

		for word in words:
			word = word.strip(".,?-()")

			if word.startswith("\""):
				stack += 1

			elif word.endswith("\""):
				if stack == 0:
					return False

				stack -= 1

		if stack > 0:
			return False

		return True

	"""
	Feed words into a simple stack to determine if all parentheses are valid.
	"""
	def validate_parenthesis_stack(self, words):
		stack = 0

		for word in words:
			word = word.strip(".,?-\"")

			if word.startswith("("):
				stack += 1

			elif word.endswith(")"):
				if stack == 0:
					return False

				stack -= 1

		if stack > 0:
			return False

		return True

	"""
	Add keywords to an article.
	"""
	def add_keywords(self, article_id, keywords):
		self.article_keywords.setdefault(article_id, {})

		for keyword, freq in keywords.items():
			self.article_keywords[article_id][keyword] = self.article_keywords[article_id].get(keyword, 0) + freq

	"""
	Adds either an article title, or an article body to the chain.
	"""
	def add_text(self, article_id, text, keywords = {}):
		word_count = 0

		for paragraph_index, paragraph in enumerate(RE_PARAGRAPH_SPLIT.split(text)):
			for phrase_index, phrase in enumerate(RE_PHRASE_SPLIT.split(paragraph)):
				phrase_words = tuple(phrase.split())

				if not phrase_words:
					continue

				word_count += len(phrase_words)

				if len(phrase_words) < self.shortest_phrase or self.shortest_phrase == 0:
					self.shortest_phrase = len(phrase_words)

				self.phrase_word_counts.append(len(phrase_words))

				for i in range(len(phrase_words) - self.state_size + 1):
					key = phrase_words[i : i + self.state_size]
					
					if i + self.state_size < len(phrase_words):
						value = phrase_words[i + self.state_size]

					else:
						value = None

					self.words.setdefault(key, MarkovValue(article_id))

					if value:
						self.words[key][value] = self.words[key].get(value, 0) + 1

						if i == 0:
							self.words[key].add_head()

					else:
						self.words[key].add_tail()

			self.paragraph_phrase_counts.append(phrase_index + 1)

		self.word_counts.append(word_count)
		self.paragraph_counts.append(paragraph_index + 1)
		self.add_keywords(article_id, keywords)

	"""
	Do some house-keeping after all articles have been fed in.
	"""
	def finish(self):
		self.word_counts_mean = sum(self.word_counts) / len(self.word_counts)
		self.paragraph_counts_mean = sum(self.paragraph_counts) / len(self.paragraph_counts)
		self.paragraph_phrase_counts_mean = sum(self.paragraph_phrase_counts) / len(self.paragraph_phrase_counts)
		self.phrase_word_counts_mean = sum(self.phrase_word_counts) / len(self.phrase_word_counts)
		self.word_counts_std_dev = statistics.pstdev(self.word_counts)
		self.paragraph_counts_std_dev = statistics.pstdev(self.paragraph_counts)
		self.paragraph_phrase_counts_std_dev = statistics.pstdev(self.paragraph_phrase_counts)
		self.phrase_word_counts_std_dev = statistics.pstdev(self.phrase_word_counts)

	"""
	Generate a phrase between min_words and max_words length.
	min_words and max_words are a guide only. The algorithm may need to alter these values if no result is possible.
	"""
	def generate_phrase(self, min_words, max_words):
		if min_words < self.shortest_phrase:
			min_words = self.shortest_phrase

		max_words = max(max_words, min_words)
		phrase = []
		backtrack_num = 1
		need_head = True
		attempt_num = 1

		while True:
			if len(phrase) < self.state_size:
				need_head = True
				backtrack_num = 1
				phrase = []

			elif tuple(phrase[-self.state_size :]) not in self.words or not self.words[tuple(phrase[-self.state_size :])] or len(phrase) >= max_words:
				phrase = phrase[: -backtrack_num]

<<<<<<< HEAD
				continue

			else:
				need_head = False

			if need_head:
				words, word_probs = [], []

				for key in self.words:
					if self.words[key].head_count:
						words.append(key)
						word_probs.append(self.words[key].head_count)
=======
				if len(phrase) < self.state_size:
					word_dict = self.heads
					backtrack_num = 1

				else:
					backtrack_num += 1
>>>>>>> 367552f9

			else:
				word_dict = self.words[tuple(phrase[-self.state_size :])]
				words, word_probs = zip(*word_dict.items())

			word = random.sample(words, 1, counts = word_probs)[0]

			if type(word) is tuple:
				phrase += word

			else:
				phrase.append(word)

			if len(phrase) >= min_words and len(phrase) <= max_words:
				if self.words[tuple(phrase[-self.state_size :])].tail_count > 0 and self.validate_quote_stack(phrase) and self.validate_parenthesis_stack(phrase):
					break

				# In some circumstances there is no solution with this number of max_words because,
				# for example, we get stuck including a quote which may only be valid with a certain minimum
				# number of possible word combinations. So, increase max_words after many attempts.
				else:
					if attempt_num % 1000 == 0:
						max_words += 1

					attempt_num += 1

			if len(phrase) >= max_words:
				phrase = phrase[: -backtrack_num]
				backtrack_num += 1

		return phrase

"""
Clean up malformed HTML.
"""
def clean_html(html):
	for regex in RE_HTML_TO_REMOVE:
		html = regex.sub("", html)

	return html

"""
Match requested keywords against article keywords to determine if a match is found or not.
"""
def match_keywords(keywords, article_keywords):
	if not keywords:
		return True

	for keyword in keywords:
		for article_keyword in article_keywords:
			if re.search(r"\b" + re.escape(keyword.lower()) + r"\b", article_keyword.lower()):
				return True

	return False

"""
Configure and setup NLP.
"""
def setup_nlp(prefer_gpu = False):
	import spacy

	if prefer_gpu:
		spacy.prefer_gpu()

	if SPACY_NLP_MODEL not in spacy.cli.info()["pipelines"]:
		print(f"Downloading spaCy NLP English model: {SPACY_NLP_MODEL}...")

		with HiddenStdout():
			spacy.cli.download(SPACY_NLP_MODEL)

		print("Download complete.")

	nlp = spacy.load(SPACY_NLP_MODEL)
	nlp.get_pipe("transformer").model.attrs["flush_cache_chance"] = 0.1

	return nlp

"""
Compile a Markov chain database.
"""
def compile(args):
	if args.keyword_extraction:
		nlp = setup_nlp(args.prefer_gpu)

	else:
		nlp = None

	num_articles = 0

	converter = html2text.HTML2Text()
	converter.ignore_links = True
	converter.ignore_images = True
	converter.ignore_emphasis = True
	converter.ignore_tables = True
	converter.body_width = 0

	database_dir = os.path.join(os.path.dirname(__file__), "databases")

	os.makedirs(database_dir, exist_ok = True)

	with lzma.open(os.path.join(database_dir, f"{args.db}.db"), "wt", preset = 9 | lzma.PRESET_EXTREME) as db_handle:
		for root, _, files in os.walk(args.dir):
			for path in (os.path.join(root, file) for file in files if RE_VALID_HTML_FILE.search(file)):
				with open(path) as handle:
					selector = Selector(text = handle.read(), type = "html")
					article = selector.css("div.article")

					if not article:
						continue

					title = article.css("div.article_title")

					if not title:
						continue

					body = article.css("div.article_content")

					if not body:
						continue

					title_text = converter.handle(title.get()).strip()
					body_text = converter.handle(clean_html(body.get())).strip()
					keywords = {}

					if not body_text:
						continue

					if nlp:
						doc = nlp(title_text)

						for noun in doc.noun_chunks:
							keywords[noun.orth_] = keywords.get(noun.orth_, 0) + 1

						doc = nlp(body_text)

						for noun in doc.noun_chunks:
							keywords[noun.orth_] = keywords.get(noun.orth_, 0) + 1

					print(json.dumps({
						"title_text": title_text,
						"body_text": body_text,
						"keywords": keywords
					}, separators = (",", ":")), file = db_handle)

					num_articles += 1

					print(f"\rCompiled {num_articles} articles...", end = "")

	if num_articles > 0:
		print()

	print("Compilation complete.")

"""
Generate a Global Time article from a compiled database.
"""
def generate(args):
	title_chain = MarkovChain(args.title_state_size)
	body_chain = MarkovChain(args.body_state_size)
	database_dir = os.path.join(os.path.dirname(__file__), "databases")
	num_relevant_articles = 0

	with lzma.open(os.path.join(database_dir, f"{args.db}.db"), "rt") as handle:
		for article_id, line in enumerate(handle):
			data = json.loads(line.strip())

			if match_keywords(args.keywords, data["keywords"]):
				num_relevant_articles += 1
				title_chain.add_text(article_id, data["title_text"], keywords = data["keywords"])
				body_chain.add_text(article_id, data["body_text"], keywords = data["keywords"])

	if num_relevant_articles == 0:
		if args.keywords:
			print("No articles related to your keywords could be generated.", file = sys.stderr)

		else:
			print("No articles could be generated.", file = sys.stderr)

		return

	title_chain.finish()
	body_chain.finish()

	num_title_words = title_chain.generate_num_phrase_words()
	title = " ".join(title_chain.generate_phrase(num_title_words, num_title_words))
	paragraphs = []

	for _ in range(body_chain.generate_num_paragraphs()):
		paragraphs.append([])

		for _ in range(body_chain.generate_num_paragraph_phrases()):
			num_phrase_words_min = body_chain.generate_num_phrase_words()

			while True:
				num_phrase_words_max = body_chain.generate_num_phrase_words()

				if num_phrase_words_min > num_phrase_words_max:
					num_phrase_words_min, num_phrase_words_max = num_phrase_words_max, num_phrase_words_min

				elif num_phrase_words_min != num_phrase_words_max:
					break

			phrase = " ".join(body_chain.generate_phrase(num_phrase_words_min, num_phrase_words_max))

			# Sometimes their articles are poorly formatted because they stink. So lets just add a period to ensure a complete sentence.
			if not phrase.endswith("."):
				phrase += "."

			paragraphs[-1].append(phrase)

	print("\u262D " * math.ceil(len(title) / 2))
	print(title)
	print("\u262D " * math.ceil(len(title) / 2))
	print()
	print()

	for paragraph in paragraphs[: -1]:
		print(" ".join(paragraph))
		print()

	print(" ".join(paragraphs[-1]))

def main():
	parser = ArgumentParser(description = __doc__)
	sub_parser = parser.add_subparsers()

	compile_parser = sub_parser.add_parser("compile", help = "compile website HTML data from given directory")
	compile_parser.add_argument("dir", help = "website HTML directory to compile")
	compile_parser.add_argument("db", help = "output name of database")
	compile_parser.add_argument("-k", "--keyword-extraction", action = "store_true", help = "use spaCy NLP to identify keywords when compiling database")
	compile_parser.add_argument("-g", "--prefer-gpu", action = "store_true", help = "prefer GPU (if available) when generating keywords")
	compile_parser.set_defaults(func = compile)

	generate_parser = sub_parser.add_parser("generate", help = "generate article")
	generate_parser.add_argument("db", nargs = "?", default = DEFAULT_DATABASE_NAME, help = f"database to use for generation (default: {DEFAULT_DATABASE_NAME})")
	generate_parser.add_argument("-st", "--title_state_size", metavar = "title-state-size", type = int, default = DEFAULT_MARKOV_TITLE_STATE_SIZE, help = f"chain state size for article titles (defualt: {DEFAULT_MARKOV_TITLE_STATE_SIZE})")
	generate_parser.add_argument("-sb", "--body_state_size", metavar = "body-state-size", type = int, default = DEFAULT_MARKOV_BODY_STATE_SIZE, help = f"chain state size for article bodies (defualt: {DEFAULT_MARKOV_BODY_STATE_SIZE})")
	generate_parser.add_argument("-k", "--keywords", nargs = "*", help = "optional list of keywords to generate article about")
	generate_parser.set_defaults(func = generate)

	args = parser.parse_args()

	args.func(args)

if __name__ == "__main__":
	main()<|MERGE_RESOLUTION|>--- conflicted
+++ resolved
@@ -248,7 +248,6 @@
 			elif tuple(phrase[-self.state_size :]) not in self.words or not self.words[tuple(phrase[-self.state_size :])] or len(phrase) >= max_words:
 				phrase = phrase[: -backtrack_num]
 
-<<<<<<< HEAD
 				continue
 
 			else:
@@ -261,14 +260,6 @@
 					if self.words[key].head_count:
 						words.append(key)
 						word_probs.append(self.words[key].head_count)
-=======
-				if len(phrase) < self.state_size:
-					word_dict = self.heads
-					backtrack_num = 1
-
-				else:
-					backtrack_num += 1
->>>>>>> 367552f9
 
 			else:
 				word_dict = self.words[tuple(phrase[-self.state_size :])]
